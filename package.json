--- conflicted
+++ resolved
@@ -3,14 +3,9 @@
   "version": "0.1.0",
   "private": true,
   "dependencies": {
-<<<<<<< HEAD
     "@across-protocol/across-token": "^0.0.2",
     "@across-protocol/contracts-v2": "^1.0.7",
-    "@across-protocol/sdk-v2": "^0.1.30",
-=======
-    "@across-protocol/contracts-v2": "^1.0.4",
     "@across-protocol/sdk-v2": "0.1.33",
->>>>>>> e0431937
     "@datapunt/matomo-tracker-js": "^0.5.1",
     "@emotion/react": "^11.4.1",
     "@emotion/styled": "^11.3.0",
