--- conflicted
+++ resolved
@@ -3,14 +3,9 @@
   "version": "0.1.0",
   "private": true,
   "dependencies": {
-<<<<<<< HEAD
-    "@across-protocol/across-token": "^0.0.1",
-    "@across-protocol/contracts-v2": "^1.0.4",
-    "@across-protocol/sdk-v2": "^0.1.26",
-=======
     "@across-protocol/contracts-v2": "^1.0.4",
     "@across-protocol/sdk-v2": "^0.1.30",
->>>>>>> e0e23bac
+    "@across-protocol/across-token": "^0.0.1",
     "@datapunt/matomo-tracker-js": "^0.5.1",
     "@emotion/react": "^11.4.1",
     "@emotion/styled": "^11.3.0",
