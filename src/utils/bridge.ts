--- conflicted
+++ resolved
@@ -24,13 +24,9 @@
   wbtcLpCushion,
   daiLpCushion,
 } from "./constants";
-<<<<<<< HEAD
 
 import { parseEtherLike, tagAddress } from "./format";
-=======
 import { getProvider } from "./providers";
-import { parseEther, tagAddress } from "./format";
->>>>>>> c9d393ba
 import { getConfig } from "utils";
 import getApiEndpoint from "./serverless-api";
 
