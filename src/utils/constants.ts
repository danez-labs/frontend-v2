--- conflicted
+++ resolved
@@ -572,62 +572,6 @@
   return route;
 };
 
-<<<<<<< HEAD
-export const relayerFeeCapitalCostConfig: {
-  [token: string]: relayFeeCalculator.CapitalCostConfig;
-} = {
-  ETH: {
-    lowerBound: ethers.utils.parseUnits("0.0001").toString(),
-    upperBound: ethers.utils.parseUnits("0.0001").toString(),
-    cutoff: ethers.utils.parseUnits("750").toString(),
-    decimals: 18,
-  },
-  WETH: {
-    lowerBound: ethers.utils.parseUnits("0.0001").toString(),
-    upperBound: ethers.utils.parseUnits("0.0001").toString(),
-    cutoff: ethers.utils.parseUnits("750").toString(),
-    decimals: 18,
-  },
-  WBTC: {
-    lowerBound: ethers.utils.parseUnits("0.0003").toString(),
-    upperBound: ethers.utils.parseUnits("0.0025").toString(),
-    cutoff: ethers.utils.parseUnits("10").toString(),
-    decimals: 8,
-  },
-  DAI: {
-    lowerBound: ethers.utils.parseUnits("0.0001").toString(),
-    upperBound: ethers.utils.parseUnits("0.0001").toString(),
-    cutoff: ethers.utils.parseUnits("250000").toString(),
-    decimals: 18,
-  },
-  USDC: {
-    lowerBound: ethers.utils.parseUnits("0.0001").toString(),
-    upperBound: ethers.utils.parseUnits("0.0001").toString(),
-    cutoff: ethers.utils.parseUnits("1500000").toString(),
-    decimals: 6,
-  },
-  UMA: {
-    lowerBound: ethers.utils.parseUnits("0.0003").toString(),
-    upperBound: ethers.utils.parseUnits("0.00075").toString(),
-    cutoff: ethers.utils.parseUnits("5000").toString(),
-    decimals: 18,
-  },
-  BADGER: {
-    lowerBound: ethers.utils.parseUnits("0.0003").toString(),
-    upperBound: ethers.utils.parseUnits("0.001").toString(),
-    cutoff: ethers.utils.parseUnits("5000").toString(),
-    decimals: 18,
-  },
-  BOBA: {
-    lowerBound: ethers.utils.parseUnits("0.0003").toString(),
-    upperBound: ethers.utils.parseUnits("0.001").toString(),
-    cutoff: ethers.utils.parseUnits("100000").toString(),
-    decimals: 18,
-  },
-};
-
-=======
->>>>>>> dc62b6f3
 const getQueriesTable = () => {
   const optimismUsdcRoute = getRoute(ChainId.MAINNET, ChainId.OPTIMISM, "USDC");
   const arbitrumUsdcRoute = getRoute(ChainId.MAINNET, ChainId.ARBITRUM, "USDC");
