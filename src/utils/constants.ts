import assert from "assert";
import { ethers } from "ethers";
import ethereumLogo from "assets/ethereum-logo.svg";
import optimismLogo from "assets/optimism-alt-logo.svg";
import wethLogo from "assets/weth-logo.svg";
import arbitrumLogo from "assets/arbitrum-logo.svg";
import bobaLogo from "assets/boba-logo.svg";
import polygonLogo from "assets/polygon-logo.svg";
import { getAddress } from "./address";
import * as superstruct from "superstruct";
import { relayFeeCalculator } from "@across-protocol/sdk-v2";

// all routes should be pre imported to be able to switch based on chain id
import KovanRoutes from "data/routes_42_0x8d84F51710dfa9D409027B167371bBd79e0539e5.json";
import MainnetRoutes from "data/routes_1_0xc186fA914353c44b2E33eBE05f21846F1048bEda.json";
import GoerliRoutes from "data/routes_5_0xA44A832B994f796452e4FaF191a041F791AD8A0A.json";
import { parseEtherLike } from "./format";

/* Chains and Tokens section */
export enum ChainId {
  MAINNET = 1,
  OPTIMISM = 10,
  ARBITRUM = 42161,
  BOBA = 288,
  POLYGON = 137,
  // testnets
  RINKEBY = 4,
  KOVAN = 42,
  KOVAN_OPTIMISM = 69,
  ARBITRUM_RINKEBY = 421611,
  GOERLI = 5,
  // Polygon testnet
  MUMBAI = 80001,
}

// Maps `ChainId` to an object and inverts the Key/Value
// pair. Ex) { "mainnet": 1 }
export const CanonicalChainName = Object.fromEntries(
  Object.entries(ChainId)
    .filter((v) => Number.isNaN(Number(v[0])))
    .map((v) => [v[0].toLowerCase(), Number(v[1])])
);

/* Colors and Media Queries section */
export const BREAKPOINTS = {
  tabletMin: 550,
  laptopMin: 1100,
  desktopMin: 1500,
};
export const QUERIES = {
  tabletAndUp: `(min-width: ${BREAKPOINTS.tabletMin / 16}rem)`,
  laptopAndUp: `(min-width: ${BREAKPOINTS.laptopMin / 16}rem)`,
  desktopAndUp: `(min-width: ${BREAKPOINTS.desktopMin / 16}rem)`,
  tabletAndDown: `(max-width: ${(BREAKPOINTS.laptopMin - 1) / 16}rem)`,
  mobileAndDown: `(max-width: ${(BREAKPOINTS.tabletMin - 1) / 16}rem)`,
};

export const QUERIESV2 = {
  xs: `(max-width: 400px)`,
  sm: `(max-width: 576px)`,
};

export const COLORS = {
  gray: {
    100: "0deg 0% 89%",
    // Hex: #F5F5F5
    150: "0deg 0% 96%",

    // #2C2F33
    160: "214.3deg 7.4% 18.6%",
    // #27292c
    175: "216deg 6% 16.3%",
    // hsl(214.3,7.4%,18.6%)
    200: "220deg 2% 72%",
    // #2c2e32
    250: "220deg 6.4% 18.4%",
    300: "240deg 4% 27%",
    // #2d2e33
    500: "230deg 6% 19%",
    // #68686c
    550: "240deg 2% 42%",
    // #4d4c53
    600: "249deg 4% 31%",
  },
  primary: {
    // #6df8d8
    500: "166deg 92% 70%",
    // #565757
    600: "180deg 0.6% 33.9%",
    700: "180deg 15% 25%",
  },
  secondary: {
    500: "266deg 77% 62%",
  },
  error: {
    500: "11deg 92% 70%",
    300: "11deg 93% 94%",
  },
  // Hex: #ffffff
  white: "0deg 100% 100%",
  black: "0deg 0% 0%",
  umaRed: "0deg 100% 65%",
  purple: "267deg 77% 62%",
};

// Update once addresses are known
export const configStoreAddresses: Record<ChainId, string> = {
  [ChainId.MAINNET]: getAddress("0x3B03509645713718B78951126E0A6de6f10043f5"),
  [ChainId.ARBITRUM]: ethers.constants.AddressZero,
  [ChainId.OPTIMISM]: ethers.constants.AddressZero,
  [ChainId.BOBA]: ethers.constants.AddressZero,
  [ChainId.POLYGON]: ethers.constants.AddressZero,
  [ChainId.RINKEBY]: ethers.constants.AddressZero,
  [ChainId.KOVAN]: getAddress("0xDd74f7603e3fDA6435aEc91F8960a6b8b40415f3"),
  [ChainId.KOVAN_OPTIMISM]: ethers.constants.AddressZero,
  [ChainId.ARBITRUM_RINKEBY]: ethers.constants.AddressZero,
  [ChainId.GOERLI]: getAddress("0x3215e3C91f87081757d0c41EF0CB77738123Be83"),
  [ChainId.MUMBAI]: ethers.constants.AddressZero,
};

export type ChainInfo = {
  name: string;
  fullName?: string;
  chainId: ChainId;
  logoURI: string;
  rpcUrl?: string;
  explorerUrl: string;
  constructExplorerLink: (txHash: string) => string;
  pollingInterval: number;
  nativeCurrencySymbol: string;
  earliestBlock: number;
};

export type ChainInfoList = ChainInfo[];
export type ChainInfoTable = Record<number, ChainInfo>;
export const defaultBlockPollingInterval =
  Number(process.env.REACT_APP_DEFAULT_BLOCK_POLLING_INTERVAL_S || 30) * 1000;

const defaultConstructExplorerLink =
  (explorerUrl: string) => (txHash: string) =>
    `${explorerUrl}/tx/${txHash}`;

export const chainInfoList: ChainInfoList = [
  {
    name: "Ethereum",
    fullName: "Ethereum Mainnet",
    chainId: ChainId.MAINNET,
    logoURI: ethereumLogo,
    explorerUrl: "https://etherscan.io",
    constructExplorerLink: defaultConstructExplorerLink("https://etherscan.io"),
    nativeCurrencySymbol: "ETH",
    pollingInterval: defaultBlockPollingInterval,
    earliestBlock: 14704425,
  },
  {
    name: "Arbitrum",
    fullName: "Arbitrum One",
    chainId: ChainId.ARBITRUM,
    logoURI: arbitrumLogo,
    rpcUrl: "https://arb1.arbitrum.io/rpc",
    explorerUrl: "https://arbiscan.io",
    constructExplorerLink: (txHash: string) =>
      `https://arbiscan.io/tx/${txHash}`,
    nativeCurrencySymbol: "AETH",
    pollingInterval: defaultBlockPollingInterval,
    earliestBlock: 11102271,
  },
  {
    name: "Boba",
    chainId: ChainId.BOBA,
    logoURI: bobaLogo,
    rpcUrl: "https://mainnet.boba.network",
    explorerUrl: "https://blockexplorer.boba.network",
    constructExplorerLink: (txHash: string) =>
      `https://blockexplorer.boba.network/tx/${txHash}`,
    nativeCurrencySymbol: "ETH",
    pollingInterval: defaultBlockPollingInterval,
    earliestBlock: 551955,
  },
  {
    name: "Optimism",
    chainId: ChainId.OPTIMISM,
    logoURI: optimismLogo,
    rpcUrl: "https://mainnet.optimism.io",
    explorerUrl: "https://optimistic.etherscan.io",
    constructExplorerLink: (txHash: string) =>
      `https://optimistic.etherscan.io/tx/${txHash}`,
    nativeCurrencySymbol: "OETH",
    pollingInterval: defaultBlockPollingInterval,
    earliestBlock: 6979967,
  },
  {
    name: "Polygon",
    fullName: "Polygon Network",
    chainId: ChainId.POLYGON,
    logoURI: polygonLogo,
    rpcUrl: "https://rpc.ankr.com/polygon",
    explorerUrl: "https://polygonscan.com",
    constructExplorerLink: defaultConstructExplorerLink(
      "https://polygonscan.com"
    ),
    nativeCurrencySymbol: "MATIC",
    pollingInterval: defaultBlockPollingInterval,
    earliestBlock: 27875891,
  },
  {
    name: "Goerli",
    fullName: "Goerli Testnet",
    chainId: ChainId.GOERLI,
    logoURI: ethereumLogo,
    explorerUrl: "https://goerli.etherscan.io/",
    constructExplorerLink: defaultConstructExplorerLink(
      "https://goerli.etherscan.io/"
    ),
    nativeCurrencySymbol: "ETH",
    pollingInterval: defaultBlockPollingInterval,
    earliestBlock: 6586188,
  },
  {
    name: "Kovan",
    fullName: "Ethereum Testnet Kovan",
    chainId: ChainId.KOVAN,
    logoURI: ethereumLogo,
    explorerUrl: "https://kovan.etherscan.io",
    constructExplorerLink: defaultConstructExplorerLink(
      "https://kovan.etherscan.io"
    ),
    nativeCurrencySymbol: "KOV",
    pollingInterval: defaultBlockPollingInterval,
    earliestBlock: 31457386,
  },
  {
    name: "Optimism Kovan",
    fullName: "Optimism Testnet Kovan",
    chainId: ChainId.KOVAN_OPTIMISM,
    logoURI: optimismLogo,
    rpcUrl: "https://kovan.optimism.io",
    explorerUrl: "https://kovan-optimistic.etherscan.io",
    constructExplorerLink: (txHash: string) =>
      `https://kovan-optimistic.etherscan.io/tx/${txHash}`,
    nativeCurrencySymbol: "KOR",
    pollingInterval: defaultBlockPollingInterval,
    earliestBlock: 2537971,
  },
  {
    name: "Mumbai",
    chainId: ChainId.MUMBAI,
    logoURI: polygonLogo,
    rpcUrl: "https://matic-mumbai.chainstacklabs.com",
    explorerUrl: "https://mumbai.polygonscan.com",
    constructExplorerLink: defaultConstructExplorerLink(
      "https://mumbai.polygonscan.com"
    ),
    nativeCurrencySymbol: "WMATIC",
    pollingInterval: defaultBlockPollingInterval,
    earliestBlock: 25751326,
  },
  {
    name: "Arbitrum Rinkeby",
    fullName: "Arbitrum Testnet Rinkeby",
    chainId: ChainId.ARBITRUM_RINKEBY,
    logoURI: arbitrumLogo,
    explorerUrl: "https://rinkeby-explorer.arbitrum.io",
    constructExplorerLink: (txHash: string) =>
      `https://rinkeby-explorer.arbitrum.io/tx/${txHash}`,
    rpcUrl: "https://rinkeby.arbitrum.io/rpc",
    nativeCurrencySymbol: "ARETH",
    pollingInterval: defaultBlockPollingInterval,
    earliestBlock: 10523275,
  },
  {
    name: "Rinkeby",
    fullName: "Rinkeby Testnet",
    chainId: ChainId.RINKEBY,
    logoURI: ethereumLogo,
    explorerUrl: "https://rinkeby.etherscan.io",
    constructExplorerLink: defaultConstructExplorerLink(
      "https://rinkeby.etherscan.io"
    ),
    nativeCurrencySymbol: "ETH",
    pollingInterval: defaultBlockPollingInterval,
    earliestBlock: 10485193,
  },
];

export const chainInfoTable: ChainInfoTable = Object.fromEntries(
  chainInfoList.map((chain) => {
    return [chain.chainId, chain];
  }, [])
);

export type TokenInfo = {
  name: string;
  symbol: string;
  decimals: number;
  logoURI: string;
  // tokens require a mainnet address to do price lookups on coingecko, not used for anything else.
  mainnetAddress?: string;
};
// enforce weth to be first so we can use it as a guarantee in other parts of the app
export type TokenInfoList = TokenInfo[];

export const tokenList: TokenInfoList = [
  {
    name: "Ether",
    symbol: "ETH",
    decimals: 18,
    logoURI: ethereumLogo,
    mainnetAddress: getAddress("0xc02aaa39b223fe8d0a0e5c4f27ead9083c756cc2"),
  },
  {
    name: "Ether",
    symbol: "OETH",
    decimals: 18,
    logoURI: "/logos/ethereum-logo.svg",
    mainnetAddress: getAddress("0xc02aaa39b223fe8d0a0e5c4f27ead9083c756cc2"),
  },
  {
    name: "Ether",
    symbol: "AETH",
    decimals: 18,
    logoURI: "/logos/ethereum-logo.svg",
    mainnetAddress: getAddress("0xc02aaa39b223fe8d0a0e5c4f27ead9083c756cc2"),
  },
  {
    name: "Matic",
    symbol: "WMATIC",
    decimals: 18,
    logoURI: "/logos/ethereum-logo.svg",
    mainnetAddress: getAddress("0x7d1afa7b718fb893db30a3abc0cfc608aacfebb0"),
  },
  {
    name: "Kovan Ethereum",
    symbol: "KOV",
    decimals: 18,
    logoURI: "/logos/ethereum-logo.svg",
    mainnetAddress: getAddress("0xc02aaa39b223fe8d0a0e5c4f27ead9083c756cc2"),
  },
  {
    name: "Ether",
    symbol: "KOR",
    decimals: 18,
    logoURI: "/logos/ethereum-logo.svg",
    mainnetAddress: getAddress("0xc02aaa39b223fe8d0a0e5c4f27ead9083c756cc2"),
  },
  {
    name: "Ether",
    symbol: "ARETH",
    decimals: 18,
    logoURI: "/logos/ethereum-logo.svg",
    mainnetAddress: getAddress("0xc02aaa39b223fe8d0a0e5c4f27ead9083c756cc2"),
  },
  {
    name: "Wrapped Ether",
    symbol: "WETH",
    decimals: 18,
    logoURI: wethLogo,
    mainnetAddress: getAddress("0xc02aaa39b223fe8d0a0e5c4f27ead9083c756cc2"),
  },
  {
    name: "USD Coin",
    symbol: "USDC",
    decimals: 6,
    logoURI: "/logos/usdc-logo.png",
    mainnetAddress: getAddress("0xa0b86991c6218b36c1d19d4a2e9eb0ce3606eb48"),
  },
  {
    name: "Dai Stablecoin",
    symbol: "DAI",
    decimals: 18,
    logoURI: "/logos/dai-logo.png",
    mainnetAddress: getAddress("0x6B175474E89094C44Da98b954EedeAC495271d0F"),
  },
  {
    name: "Wrapped Bitcoin",
    symbol: "WBTC",
    decimals: 8,
    logoURI: "/logos/wbtc-logo.svg",
    mainnetAddress: getAddress("0x2260fac5e5542a773aa44fbcfedf7c193bc2c599"),
  },
  {
    name: "Boba",
    symbol: "BOBA",
    decimals: 18,
    logoURI: "/logos/boba-logo.svg",
    mainnetAddress: getAddress("0x42bbfa2e77757c645eeaad1655e0911a7553efbc"),
  },
  {
    name: "UMA",
    symbol: "UMA",
    decimals: 18,
    logoURI: "/logos/uma-logo.svg",
    mainnetAddress: getAddress("0x04Fa0d235C4abf4BcF4787aF4CF447DE572eF828"),
  },
  {
    name: "Matic",
    symbol: "MATIC",
    decimals: 18,
    logoURI: "/logos/ethereum-logo.svg",
    mainnetAddress: getAddress("0x7d1afa7b718fb893db30a3abc0cfc608aacfebb0"),
  },
  {
    name: "Balancer",
    symbol: "BAL",
    decimals: 18,
    logoURI: "/logos/bal.svg",
    mainnetAddress: getAddress("0xba100000625a3754423978a60c9317c58a424e3D"),
  },
  {
    name: "USDT",
    symbol: "USDT",
    decimals: 6,
    logoURI: "/logos/usdt-logo.svg",
    mainnetAddress: getAddress("0xdAC17F958D2ee523a2206206994597C13D831ec7"),
  },
];

assert(
  process.env.REACT_APP_PUBLIC_INFURA_ID,
  "Missing process.env.REACT_APP_PUBLIC_INFURA_ID"
);
assert(
  process.env.REACT_APP_PUBLIC_ONBOARD_API_KEY,
  "Missing process.env.REACT_APP_PUBLIC_ONBOARD_API_KEY"
);
assert(
  process.env.REACT_APP_REWARDS_API_URL,
  "Missing process.env.REACT_APP_REWARDS_API_URL"
);
assert(
  process.env.REACT_APP_CHAIN_137_PROVIDER_URL,
  "REACT_APP_CHAIN_137_PROVIDER_URL must be defined."
);
assert(
  process.env.REACT_APP_CHAIN_42161_PROVIDER_URL,
  "REACT_APP_CHAIN_42161_PROVIDER_URL must be defined."
);

// PROCESS.ENV variables
export const rewardsApiUrl = process.env.REACT_APP_REWARDS_API_URL;
export const mediumUrl = process.env.REACT_APP_MEDIUM_URL;
export const hubPoolChainId = Number(
  process.env.REACT_APP_HUBPOOL_CHAINID || 1
);
export const disableDeposits = process.env.REACT_APP_DISABLE_DEPOSITS;
export const enableReactQueryDevTools =
  process.env.REACT_APP_ENABLE_REACT_QUERY_DEV_TOOLS;
export const infuraId = process.env.REACT_APP_PUBLIC_INFURA_ID;
export const confirmations =
  Number(process.env.REACT_APP_PUBLIC_CONFIRMATIONS) || 1;
export const onboardApiKey = process.env.REACT_APP_PUBLIC_ONBOARD_API_KEY;
export const matomoUrl = process.env.REACT_APP_MATOMO_URL;
export const debug = Boolean(process.env.REACT_APP_DEBUG);

export const rewardsBannerWarning =
  process.env.REACT_APP_REWARDS_BANNER_WARNING;

export const MAX_APPROVAL_AMOUNT = ethers.constants.MaxUint256;
export const FEE_ESTIMATION = ".004";
export const MAX_RELAY_FEE_PERCENT = Number(
  process.env.REACT_APP_MAX_RELAY_FEE_PERCENT || 50
);
export const FLAT_RELAY_CAPITAL_FEE = process.env
  .REACT_APP_FLAT_RELAY_CAPITAL_FEE
  ? Number(process.env.REACT_APP_FLAT_RELAY_CAPITAL_FEE)
  : 0;
export const AddressZero = ethers.constants.AddressZero;
export const ArbitrumProviderUrl =
  process.env.REACT_APP_CHAIN_42161_PROVIDER_URL ||
  `https://arbitrum-mainnet.infura.io/v3/${infuraId}`;

export const PolygonProviderUrl =
  process.env.REACT_APP_CHAIN_137_PROVIDER_URL ||
  `https://polygon-mainnet.infura.io/v3/${infuraId}`;

assert(
  isSupportedChainId(hubPoolChainId),
  "Hubpool chain is not supported: " + hubPoolChainId
);
export function isSupportedChainId(chainId: number): chainId is ChainId {
  return chainId in ChainId;
}

export function getConfigStoreAddress(
  chainId: ChainId = hubPoolChainId
): string {
  const configStoreAddress = configStoreAddresses[chainId];
  assert(
    configStoreAddress !== AddressZero,
    "Config Store address not set for chain: " + chainId
  );
  return configStoreAddress;
}

export function getChainInfo(chainId: number): ChainInfo {
  assert(isSupportedChainId(chainId), "Unsupported chain id " + chainId);
  return chainInfoTable[chainId];
}

export const tokenTable = Object.fromEntries(
  tokenList.map((token) => {
    return [token.symbol, token];
  })
);

export const getToken = (symbol: string): TokenInfo => {
  const token = tokenTable[symbol];
  assert(token, "No token found for symbol: " + symbol);
  return token;
};

const RouteSS = superstruct.object({
  fromChain: superstruct.number(),
  toChain: superstruct.number(),
  fromTokenAddress: superstruct.string(),
  fromSpokeAddress: superstruct.string(),
  fromTokenSymbol: superstruct.string(),
  isNative: superstruct.boolean(),
  l1TokenAddress: superstruct.string(),
});
const RoutesSS = superstruct.array(RouteSS);
const RouteConfigSS = superstruct.type({
  routes: RoutesSS,
  hubPoolWethAddress: superstruct.string(),
  hubPoolChain: superstruct.number(),
  hubPoolAddress: superstruct.string(),
});
export type RouteConfig = superstruct.Infer<typeof RouteConfigSS>;
export type Route = superstruct.Infer<typeof RouteSS>;
export type Routes = superstruct.Infer<typeof RoutesSS>;
export function getRoutes(chainId: ChainId): RouteConfig {
  if (chainId === ChainId.KOVAN) {
    superstruct.assert(KovanRoutes, RouteConfigSS);
    return KovanRoutes;
  }
  if (chainId === ChainId.MAINNET) {
    superstruct.assert(MainnetRoutes, RouteConfigSS);
    return MainnetRoutes;
  }
  if (chainId === ChainId.GOERLI) {
    superstruct.assert(GoerliRoutes, RouteConfigSS);
    return GoerliRoutes;
  }
  throw new Error("No routes defined for chainId: " + chainId);
}

export const routeConfig = getRoutes(hubPoolChainId);
export const hubPoolAddress = routeConfig.hubPoolAddress;
export const migrationPoolV2Warning =
  process.env.REACT_APP_MIGRATION_POOL_V2_WARNING;
export const enableMigration = process.env.REACT_APP_ENABLE_MIGRATION;
export const generalMaintenanceMessage =
  process.env.REACT_APP_GENERAL_MAINTENANCE_MESSAGE;

export const bridgeDisabled = process.env.REACT_APP_BRIDGE_DISABLED === "true";

// Note: this address is used as the from address for simulated relay transactions on Optimism and Arbitrum since
// gas estimates require a live estimate and not a pre-configured gas amount. This address should be pre-loaded with
// a USDC approval for the _current_ spoke pools on Optimism (0xa420b2d1c0841415A695b81E5B867BCD07Dff8C9) and Arbitrum
// (0xB88690461dDbaB6f04Dfad7df66B7725942FEb9C). It also has a small amount of USDC ($0.10) used for estimations.
// If this address lacks either of these, estimations will fail and relays to optimism and arbitrum will hang when
// estimating gas. Defaults to 0x893d0d70ad97717052e3aa8903d9615804167759 so the app can technically run without this.
export const dummyFromAddress =
  process.env.REACT_APP_DUMMY_FROM_ADDRESS ||
  "0x893d0d70ad97717052e3aa8903d9615804167759";

const getRoute = (
  mainnetChainId: ChainId,
  fromChainId: number,
  symbol: string
) => {
  const routes = getRoutes(mainnetChainId);
  const route = routes.routes.find((route) => route.fromTokenSymbol === symbol);
  if (!route)
    throw new Error(
      `Couldn't find route for mainnet chain ${mainnetChainId}, fromChain: ${fromChainId}, and symbol ${symbol}`
    );
  return route;
};

const getQueriesTable = () => {
  const optimismUsdcRoute = getRoute(ChainId.MAINNET, ChainId.OPTIMISM, "USDC");
  const arbitrumUsdcRoute = getRoute(ChainId.MAINNET, ChainId.ARBITRUM, "USDC");

  return {
    [ChainId.MAINNET]: (provider: ethers.providers.Provider) =>
      new relayFeeCalculator.EthereumQueries(provider),
    [ChainId.ARBITRUM]: (provider: ethers.providers.Provider) =>
      new relayFeeCalculator.ArbitrumQueries(
        provider,
        undefined,
        arbitrumUsdcRoute.fromSpokeAddress,
        arbitrumUsdcRoute.fromTokenAddress,
        dummyFromAddress
      ),
    [ChainId.OPTIMISM]: (provider: ethers.providers.Provider) =>
      new relayFeeCalculator.OptimismQueries(
        provider,
        undefined,
        optimismUsdcRoute.fromSpokeAddress,
        optimismUsdcRoute.fromTokenAddress,
        dummyFromAddress
      ),
    [ChainId.BOBA]: (provider: ethers.providers.Provider) =>
      new relayFeeCalculator.BobaQueries(provider),
    [ChainId.POLYGON]: (provider: ethers.providers.Provider) =>
      new relayFeeCalculator.PolygonQueries(provider),
    [ChainId.KOVAN]: (provider: ethers.providers.Provider) =>
      new relayFeeCalculator.EthereumQueries(provider),
    [ChainId.RINKEBY]: (provider: ethers.providers.Provider) =>
      new relayFeeCalculator.EthereumQueries(provider),
    [ChainId.GOERLI]: (provider: ethers.providers.Provider) =>
      new relayFeeCalculator.EthereumQueries(provider),
    [ChainId.MUMBAI]: (provider: ethers.providers.Provider) =>
      new relayFeeCalculator.PolygonQueries(provider),
    // Use hardcoded DAI address instead of USDC because DAI is enabled here.
    [ChainId.KOVAN_OPTIMISM]: (provider: ethers.providers.Provider) =>
      new relayFeeCalculator.OptimismQueries(
        provider,
        undefined,
        "0x1954D4A36ac4fD8BEde42E59368565A92290E705",
        "0xDA10009cBd5D07dd0CeCc66161FC93D7c9000da1"
      ),
    // Use hardcoded WETH address instead of USDC because WETH is enabled here.
    [ChainId.ARBITRUM_RINKEBY]: (provider: ethers.providers.Provider) =>
      new relayFeeCalculator.ArbitrumQueries(
        provider,
        undefined,
        "0x3BED21dAe767e4Df894B31b14aD32369cE4bad8b",
        "0xB47e6A5f8b33b3F17603C83a0535A9dcD7E32681"
      ),
  };
};

export const fixedPointAdjustment = parseEtherLike("1.0");

export const queriesTable = getQueriesTable();

export const referrerDelimiterHex = "0xd00dfeeddeadbeef";

export const usdcLpCushion = process.env.REACT_APP_USDC_LP_CUSHION || "0";
export const wethLpCushion = process.env.REACT_APP_WETH_LP_CUSHION || "0";
export const wbtcLpCushion = process.env.REACT_APP_WBTC_LP_CUSHION || "0";
export const daiLpCushion = process.env.REACT_APP_DAI_LP_CUSHION || "0";

<<<<<<< HEAD
export function stringValueInArray(value: string, arr: string[]) {
  return arr.indexOf(value) !== -1;
}
=======
export const maxRelayFee = 0.25; // 25%
export const minRelayFee = 0.0001; // 0.01%
// Chains where Blocknative Notify can be used. See https://docs.blocknative.com/notify#initialization
export const supportedNotifyChainIds = [1, 3, 4, 5, 42, 56, 100, 137, 250];

export const mockServerlessAPI =
  process.env.REACT_APP_MOCK_SERVERLESS === "true";

export const discordClientId = process.env.REACT_APP_DISCORD_CLIENT_ID ?? "";

// Configures the V2 breakpoints
export const BREAKPOINTS_V2 = {
  xs: 400,
  sm: 576,
  tb: 1024,
};
const breakpoint = (width: number) => ({
  andDown: `(max-width: ${width}px)`,
  andUp: `(min-width: ${width}px)`,
});
export const QUERIESV2 = {
  xs: breakpoint(BREAKPOINTS_V2.xs),
  sm: breakpoint(BREAKPOINTS_V2.sm),
  tb: breakpoint(BREAKPOINTS_V2.tb),
};

export const insideStorybookRuntime = Boolean(process.env.STORYBOOK);
>>>>>>> 01506b55
<|MERGE_RESOLUTION|>--- conflicted
+++ resolved
@@ -53,11 +53,6 @@
   desktopAndUp: `(min-width: ${BREAKPOINTS.desktopMin / 16}rem)`,
   tabletAndDown: `(max-width: ${(BREAKPOINTS.laptopMin - 1) / 16}rem)`,
   mobileAndDown: `(max-width: ${(BREAKPOINTS.tabletMin - 1) / 16}rem)`,
-};
-
-export const QUERIESV2 = {
-  xs: `(max-width: 400px)`,
-  sm: `(max-width: 576px)`,
 };
 
 export const COLORS = {
@@ -643,11 +638,9 @@
 export const wbtcLpCushion = process.env.REACT_APP_WBTC_LP_CUSHION || "0";
 export const daiLpCushion = process.env.REACT_APP_DAI_LP_CUSHION || "0";
 
-<<<<<<< HEAD
 export function stringValueInArray(value: string, arr: string[]) {
   return arr.indexOf(value) !== -1;
 }
-=======
 export const maxRelayFee = 0.25; // 25%
 export const minRelayFee = 0.0001; // 0.01%
 // Chains where Blocknative Notify can be used. See https://docs.blocknative.com/notify#initialization
@@ -674,5 +667,4 @@
   tb: breakpoint(BREAKPOINTS_V2.tb),
 };
 
-export const insideStorybookRuntime = Boolean(process.env.STORYBOOK);
->>>>>>> 01506b55
+export const insideStorybookRuntime = Boolean(process.env.STORYBOOK);