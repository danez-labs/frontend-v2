--- conflicted
+++ resolved
@@ -4,9 +4,6 @@
 export { default as Confirmation } from "./Confirmation";
 export { default as Rewards } from "./Rewards";
 export { default as Claim } from "./Claim";
-<<<<<<< HEAD
-=======
 export { default as NotFound } from "./NotFound";
->>>>>>> ef38a4ee
 export { default as Staking } from "./Staking";
 export { default as MyTransactions } from "./Transactions";