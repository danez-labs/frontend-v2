--- conflicted
+++ resolved
@@ -7,8 +7,4 @@
 export { default as Rewards } from "./Rewards";
 export { default as Claim } from "./Claim";
 export { default as NotFound } from "./NotFound";
-<<<<<<< HEAD
-export { default as Staking } from "./Staking";
-=======
-export { default as PreLaunchAirdrop } from "./PreLaunchAirdrop";
->>>>>>> 01506b55
+export { default as Staking } from "./Staking";