import Footer from "components/Footer";

import { DisconnectedWallet } from "./components/DisconnectedWallet";
import { NotEligibleWallet } from "./components/NotEligibleWallet";
<<<<<<< HEAD
=======
import { EligibleWallet } from "./components/EligibleWallet";
>>>>>>> ef38a4ee
import { useClaimView } from "./hooks/useClaimView";

import { PageContainer, BodyContainer, Title } from "./Claim.styles";

export function Claim() {
<<<<<<< HEAD
  const { isConnected, connectWallet, eligibleState } = useClaimView();

  const isEligible =
    eligibleState.status === "success" && eligibleState.data.isEligible;
=======
  const {
    isConnected,
    isEligibleQuery,
    claimableTokensQuery,
    handleClaim,
    handleConnectWallet,
    handleAddTokenToWallet,
    hasClaimed,
    claimState,
  } = useClaimView();

  const isEligible = !isEligibleQuery.isLoading && isEligibleQuery.data;
>>>>>>> ef38a4ee

  return (
    <PageContainer>
      <BodyContainer>
        <Title>Airdrop</Title>
<<<<<<< HEAD
        {!isConnected ? (
          <DisconnectedWallet
            onClickConnect={connectWallet}
            isLoading={["loading"].includes(eligibleState.status)}
          />
        ) : !isEligible ? (
          <NotEligibleWallet />
        ) : null}
=======
        {!isConnected || isEligibleQuery.isLoading ? (
          <DisconnectedWallet
            onClickConnect={handleConnectWallet}
            isCheckingEligibility={isEligibleQuery.isLoading}
          />
        ) : !isEligible ? (
          <NotEligibleWallet />
        ) : (
          <EligibleWallet
            onClickClaim={handleClaim}
            claimable={claimableTokensQuery.data}
            hasClaimed={hasClaimed}
            onClickAddToken={handleAddTokenToWallet}
            isClaiming={claimState.status.includes("pending")}
          />
        )}
>>>>>>> ef38a4ee
      </BodyContainer>
      <Footer />
    </PageContainer>
  );
}

export default Claim;<|MERGE_RESOLUTION|>--- conflicted
+++ resolved
@@ -2,21 +2,12 @@
 
 import { DisconnectedWallet } from "./components/DisconnectedWallet";
 import { NotEligibleWallet } from "./components/NotEligibleWallet";
-<<<<<<< HEAD
-=======
 import { EligibleWallet } from "./components/EligibleWallet";
->>>>>>> ef38a4ee
 import { useClaimView } from "./hooks/useClaimView";
 
 import { PageContainer, BodyContainer, Title } from "./Claim.styles";
 
 export function Claim() {
-<<<<<<< HEAD
-  const { isConnected, connectWallet, eligibleState } = useClaimView();
-
-  const isEligible =
-    eligibleState.status === "success" && eligibleState.data.isEligible;
-=======
   const {
     isConnected,
     isEligibleQuery,
@@ -29,22 +20,11 @@
   } = useClaimView();
 
   const isEligible = !isEligibleQuery.isLoading && isEligibleQuery.data;
->>>>>>> ef38a4ee
 
   return (
     <PageContainer>
       <BodyContainer>
         <Title>Airdrop</Title>
-<<<<<<< HEAD
-        {!isConnected ? (
-          <DisconnectedWallet
-            onClickConnect={connectWallet}
-            isLoading={["loading"].includes(eligibleState.status)}
-          />
-        ) : !isEligible ? (
-          <NotEligibleWallet />
-        ) : null}
-=======
         {!isConnected || isEligibleQuery.isLoading ? (
           <DisconnectedWallet
             onClickConnect={handleConnectWallet}
@@ -61,7 +41,6 @@
             isClaiming={claimState.status.includes("pending")}
           />
         )}
->>>>>>> ef38a4ee
       </BodyContainer>
       <Footer />
     </PageContainer>
