import styled from "@emotion/styled";

import { ButtonV2 } from "components";
import { QUERIESV2 } from "utils/constants";

export const PageContainer = styled.div`
<<<<<<< HEAD
  display: flex;
  flex-direction: column;
  justify-content: space-between;
  min-height: calc(100% - 72px);
  @media (max-width: 428px) {
    min-height: calc(100% - 64px);
=======
  background-color: #2d2e33;
  display: flex;
  flex-direction: column;
  justify-content: space-between;
  min-height: calc(100vh - 72px);
  @media (max-width: 428px) {
    min-height: calc(100vh - 64px);
>>>>>>> ef38a4ee
  }
`;

export const BodyContainer = styled.div`
  color: #e0f3ff;

  max-width: 600px;
  width: 100%;
  margin: 64px auto;

<<<<<<< HEAD
  @media ${QUERIESV2.sm} {
=======
  @media (max-width: 630px) {
>>>>>>> ef38a4ee
    padding-left: 16px;
    padding-right: 16px;
  }

<<<<<<< HEAD
=======
  @media ${QUERIESV2.sm} {
    margin: 48px auto;
  }

>>>>>>> ef38a4ee
  h1,
  h2,
  h3,
  h4,
  h5,
  h6,
  p {
    font-style: normal;
    font-weight: 400;
  }

  h1 {
    font-size: ${26 / 16}rem;
    line-height: ${31 / 16}rem;

    @media ${QUERIESV2.sm} {
      font-size: ${22 / 16}rem;
      line-height: ${26 / 16}rem;
    }
  }

  h2 {
    font-size: ${22 / 16}rem;
    line-height: ${26 / 16}rem;

    @media ${QUERIESV2.sm} {
      font-size: ${18 / 16}rem;
      line-height: ${26 / 16}rem;
    }
  }

  h6 {
    font-size: ${18 / 16}rem;
    line-height: ${26 / 16}rem;

    @media ${QUERIESV2.sm} {
      font-size: ${16 / 16}rem;
      line-height: ${20 / 16}rem;
    }
  }

  p {
    @media ${QUERIESV2.sm} {
      font-size: ${14 / 16}rem;
      line-height: ${18 / 16}rem;
    }
  }

  a {
    :hover {
      cursor: pointer;
    }

    :visited {
      color: inherit;
    }
  }
`;

export const Title = styled.h2`
  padding-left: 16px;
  padding-bottom: 24px;

  @media ${QUERIESV2.sm} {
    padding-bottom: 12px;
  }
`;

export const Button = styled(ButtonV2)`
  @media ${QUERIESV2.sm} {
    font-size: ${16 / 16}rem;
    line-height: ${20 / 16}rem;
    padding: 10px 20px;
  }
<<<<<<< HEAD
=======
`;

export const FullWidthButton = styled(Button)`
  display: flex;
  justify-content: center;
  gap: 8px;
  width: 100%;
>>>>>>> ef38a4ee
`;<|MERGE_RESOLUTION|>--- conflicted
+++ resolved
@@ -4,14 +4,6 @@
 import { QUERIESV2 } from "utils/constants";
 
 export const PageContainer = styled.div`
-<<<<<<< HEAD
-  display: flex;
-  flex-direction: column;
-  justify-content: space-between;
-  min-height: calc(100% - 72px);
-  @media (max-width: 428px) {
-    min-height: calc(100% - 64px);
-=======
   background-color: #2d2e33;
   display: flex;
   flex-direction: column;
@@ -19,7 +11,6 @@
   min-height: calc(100vh - 72px);
   @media (max-width: 428px) {
     min-height: calc(100vh - 64px);
->>>>>>> ef38a4ee
   }
 `;
 
@@ -30,22 +21,15 @@
   width: 100%;
   margin: 64px auto;
 
-<<<<<<< HEAD
-  @media ${QUERIESV2.sm} {
-=======
   @media (max-width: 630px) {
->>>>>>> ef38a4ee
     padding-left: 16px;
     padding-right: 16px;
   }
 
-<<<<<<< HEAD
-=======
   @media ${QUERIESV2.sm} {
     margin: 48px auto;
   }
 
->>>>>>> ef38a4ee
   h1,
   h2,
   h3,
@@ -120,8 +104,6 @@
     line-height: ${20 / 16}rem;
     padding: 10px 20px;
   }
-<<<<<<< HEAD
-=======
 `;
 
 export const FullWidthButton = styled(Button)`
@@ -129,5 +111,4 @@
   justify-content: center;
   gap: 8px;
   width: 100%;
->>>>>>> ef38a4ee
 `;