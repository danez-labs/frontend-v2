import { Wrapper } from "./Staking.styles";
import { StakingReward, StakingForm, StakingExitAction } from "./components";
import { useStakingView } from "./hooks/useStakingView";
import Footer from "components/Footer";

const Staking = () => {
  const {
<<<<<<< HEAD
=======
    amountOfRewardsClaimable,
>>>>>>> 05428a49
    poolName,
    exitLinkURI,
    poolLogoURI,
    isConnected,
<<<<<<< HEAD
    connectWalletHandler,
    stakingData,
  } = useStakingView();
  return (
    <>
      <Wrapper>
        <StakingExitAction
          poolName={poolName}
          exitLinkURI={exitLinkURI}
          poolLogoURI={poolLogoURI}
        />
        <StakingForm />
        <StakingReward
          maximumClaimableAmount={stakingData?.outstandingRewards ?? "0"}
          isConnected={isConnected}
          connectWalletHandler={connectWalletHandler}
        />
      </Wrapper>
      <Footer />
    </>
=======
    walletConnectionHandler,
  } = useStakingView();
  return (
    <Wrapper>
      <StakingExitAction
        poolName={poolName}
        exitLinkURI={exitLinkURI}
        poolLogoURI={poolLogoURI}
      />
      <StakingForm
        isConnected={isConnected}
        walletConnectionHandler={walletConnectionHandler}
      />
      <StakingReward
        maximumClaimableAmount={amountOfRewardsClaimable}
        isConnected={isConnected}
        walletConnectionHandler={walletConnectionHandler}
      />
    </Wrapper>
>>>>>>> 05428a49
  );
};

export default Staking;<|MERGE_RESOLUTION|>--- conflicted
+++ resolved
@@ -5,15 +5,10 @@
 
 const Staking = () => {
   const {
-<<<<<<< HEAD
-=======
-    amountOfRewardsClaimable,
->>>>>>> 05428a49
     poolName,
     exitLinkURI,
     poolLogoURI,
     isConnected,
-<<<<<<< HEAD
     connectWalletHandler,
     stakingData,
   } = useStakingView();
@@ -25,36 +20,18 @@
           exitLinkURI={exitLinkURI}
           poolLogoURI={poolLogoURI}
         />
-        <StakingForm />
+        <StakingForm
+          isConnected={isConnected}
+          walletConnectionHandler={connectWalletHandler}
+        />
         <StakingReward
           maximumClaimableAmount={stakingData?.outstandingRewards ?? "0"}
           isConnected={isConnected}
-          connectWalletHandler={connectWalletHandler}
+          walletConnectionHandler={connectWalletHandler}
         />
       </Wrapper>
       <Footer />
     </>
-=======
-    walletConnectionHandler,
-  } = useStakingView();
-  return (
-    <Wrapper>
-      <StakingExitAction
-        poolName={poolName}
-        exitLinkURI={exitLinkURI}
-        poolLogoURI={poolLogoURI}
-      />
-      <StakingForm
-        isConnected={isConnected}
-        walletConnectionHandler={walletConnectionHandler}
-      />
-      <StakingReward
-        maximumClaimableAmount={amountOfRewardsClaimable}
-        isConnected={isConnected}
-        walletConnectionHandler={walletConnectionHandler}
-      />
-    </Wrapper>
->>>>>>> 05428a49
   );
 };
 
