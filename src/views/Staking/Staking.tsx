--- conflicted
+++ resolved
@@ -13,7 +13,6 @@
     walletConnectionHandler,
   } = useStakingView();
   return (
-<<<<<<< HEAD
     <>
       <Wrapper>
         <StakingExitAction
@@ -21,29 +20,18 @@
           exitLinkURI={exitLinkURI}
           poolLogoURI={poolLogoURI}
         />
-        <StakingForm />
-        <StakingReward maximumClaimableAmount={amountOfRewardsClaimable} />
+        <StakingForm
+          isConnected={isConnected}
+          walletConnectionHandler={walletConnectionHandler}
+        />
+        <StakingReward
+          maximumClaimableAmount={amountOfRewardsClaimable}
+          isConnected={isConnected}
+          walletConnectionHandler={walletConnectionHandler}
+        />
       </Wrapper>
       <Footer />
     </>
-=======
-    <Wrapper>
-      <StakingExitAction
-        poolName={poolName}
-        exitLinkURI={exitLinkURI}
-        poolLogoURI={poolLogoURI}
-      />
-      <StakingForm
-        isConnected={isConnected}
-        walletConnectionHandler={walletConnectionHandler}
-      />
-      <StakingReward
-        maximumClaimableAmount={amountOfRewardsClaimable}
-        isConnected={isConnected}
-        walletConnectionHandler={walletConnectionHandler}
-      />
-    </Wrapper>
->>>>>>> d2bae881
   );
 };
 
