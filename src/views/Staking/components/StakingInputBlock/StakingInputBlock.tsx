import {
  InputRow,
  InputWrapper,
  Input,
  ButtonWrapper,
  StakeButton,
  MaxButton,
} from "./StakingInputBlock.styles";
import { capitalizeFirstLetter } from "utils/format";
import { StylizedSVG } from "../../types";

type StylizedSVGComponent = StyledComponent<
  React.SVGProps<SVGSVGElement> & {
    title?: string | undefined;
  } & {
    children?: React.ReactNode;
  } & {
    theme?: Theme | undefined;
  },
  {},
  {}
>;

interface Props {
  value: string;
  setValue: React.Dispatch<React.SetStateAction<string>>;
  valid: boolean;
  buttonText: string;
<<<<<<< HEAD
  Logo: StylizedSVG;
  maxValue: string;
  onClickHandler: () => void;
  displayLoader?: boolean;
=======
  Logo: StylizedSVGComponent;
  maxValue: string;
  omitInput?: boolean;
  onClickHandler: () => void;
>>>>>>> 05428a49
}

const StakingInputBlock: React.FC<Props> = ({
  value,
  setValue,
  valid,
  buttonText,
  Logo,
  maxValue,
<<<<<<< HEAD
  onClickHandler,
  displayLoader,
}) => {
  return (
    <InputRow>
      <InputWrapper>
        <Logo />
        <Input
          placeholder="Enter amount"
          value={value}
          type="text"
          onChange={(e) => setValue(e.target.value)}
          valid={!value || valid}
          disabled={displayLoader}
        />
        <MaxButton disabled={displayLoader} onClick={() => setValue(maxValue)}>
          Max
        </MaxButton>
      </InputWrapper>
      <ButtonWrapper>
        <StakeButton
          valid={valid}
          disabled={!valid || displayLoader}
=======
  omitInput,
  onClickHandler,
}) => {
  return (
    <InputRow>
      {!omitInput && (
        <InputWrapper>
          <Logo />
          <Input
            placeholder="Enter amount"
            value={value}
            type="text"
            onChange={(e) => setValue(e.target.value)}
            valid={!value || valid}
          />
          <MaxButton onClick={() => setValue(maxValue ?? "")}>Max</MaxButton>
        </InputWrapper>
      )}
      <ButtonWrapper>
        <StakeButton
          valid={valid}
          fullWidth={omitInput}
>>>>>>> 05428a49
          onClick={onClickHandler}
        >
          {capitalizeFirstLetter(buttonText)}
        </StakeButton>
      </ButtonWrapper>
    </InputRow>
  );
};

export default StakingInputBlock;<|MERGE_RESOLUTION|>--- conflicted
+++ resolved
@@ -9,34 +9,16 @@
 import { capitalizeFirstLetter } from "utils/format";
 import { StylizedSVG } from "../../types";
 
-type StylizedSVGComponent = StyledComponent<
-  React.SVGProps<SVGSVGElement> & {
-    title?: string | undefined;
-  } & {
-    children?: React.ReactNode;
-  } & {
-    theme?: Theme | undefined;
-  },
-  {},
-  {}
->;
-
 interface Props {
   value: string;
   setValue: React.Dispatch<React.SetStateAction<string>>;
   valid: boolean;
   buttonText: string;
-<<<<<<< HEAD
   Logo: StylizedSVG;
-  maxValue: string;
-  onClickHandler: () => void;
-  displayLoader?: boolean;
-=======
-  Logo: StylizedSVGComponent;
   maxValue: string;
   omitInput?: boolean;
   onClickHandler: () => void;
->>>>>>> 05428a49
+  displayLoader?: boolean;
 }
 
 const StakingInputBlock: React.FC<Props> = ({
@@ -46,31 +28,7 @@
   buttonText,
   Logo,
   maxValue,
-<<<<<<< HEAD
-  onClickHandler,
   displayLoader,
-}) => {
-  return (
-    <InputRow>
-      <InputWrapper>
-        <Logo />
-        <Input
-          placeholder="Enter amount"
-          value={value}
-          type="text"
-          onChange={(e) => setValue(e.target.value)}
-          valid={!value || valid}
-          disabled={displayLoader}
-        />
-        <MaxButton disabled={displayLoader} onClick={() => setValue(maxValue)}>
-          Max
-        </MaxButton>
-      </InputWrapper>
-      <ButtonWrapper>
-        <StakeButton
-          valid={valid}
-          disabled={!valid || displayLoader}
-=======
   omitInput,
   onClickHandler,
 }) => {
@@ -85,16 +43,22 @@
             type="text"
             onChange={(e) => setValue(e.target.value)}
             valid={!value || valid}
+            disabled={displayLoader}
           />
-          <MaxButton onClick={() => setValue(maxValue ?? "")}>Max</MaxButton>
+          <MaxButton
+            disabled={displayLoader}
+            onClick={() => setValue(maxValue ?? "")}
+          >
+            Max
+          </MaxButton>
         </InputWrapper>
       )}
       <ButtonWrapper>
         <StakeButton
           valid={valid}
           fullWidth={omitInput}
->>>>>>> 05428a49
           onClick={onClickHandler}
+          disabled={!valid || displayLoader}
         >
           {capitalizeFirstLetter(buttonText)}
         </StakeButton>
