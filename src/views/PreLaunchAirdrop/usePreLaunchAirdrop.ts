import { useDiscord } from "hooks/useDiscord";
import { useOnboard } from "hooks/useOnboard";
import { useState } from "react";

export type FlowSelector = "splash" | "traveller" | "info";

export default function usePreLaunchAirdrop() {
  const [activePageFlow, setActivePageFlow] = useState<FlowSelector>("splash");
  const { isConnected, connect } = useOnboard();

  const { redirectToAuth, unauthenticate, isAuthenticated } = useDiscord();

  return {
    activePageFlow,
    setActivePageFlow,

    discordLoginHandler: redirectToAuth,
    discordLogoutHandler: unauthenticate,
    isDiscordAuthenticated: isAuthenticated,

    // Fns related to setting page flow
    switchToSplash: () => setActivePageFlow("splash"),
    switchToTraveller: () => setActivePageFlow("traveller"),
<<<<<<< HEAD
    switchToEligibility: () => setActivePageFlow("eligibility"),

    // Vars related to Onboard connection
    isConnected,
    connectWallet: () => connect(),
=======
    switchToInfo: () => setActivePageFlow("info"),
>>>>>>> dafd5867
  };
}<|MERGE_RESOLUTION|>--- conflicted
+++ resolved
@@ -21,14 +21,10 @@
     // Fns related to setting page flow
     switchToSplash: () => setActivePageFlow("splash"),
     switchToTraveller: () => setActivePageFlow("traveller"),
-<<<<<<< HEAD
-    switchToEligibility: () => setActivePageFlow("eligibility"),
+    switchToInfo: () => setActivePageFlow("info"),
 
     // Vars related to Onboard connection
     isConnected,
     connectWallet: () => connect(),
-=======
-    switchToInfo: () => setActivePageFlow("info"),
->>>>>>> dafd5867
   };
 }