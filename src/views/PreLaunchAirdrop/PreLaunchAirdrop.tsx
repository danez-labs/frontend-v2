--- conflicted
+++ resolved
@@ -18,22 +18,15 @@
     switchToSplash,
     switchToInfo,
     isConnected,
-<<<<<<< HEAD
     connectWalletHandler,
     account,
     linkWalletHandler,
-  } = usePreLaunchAirdrop();
-
-  const [displayModal, setDisplayModal] = useState(true);
-=======
-    connectWallet,
     discordLoginHandler,
     discordLogoutHandler,
     isDiscordAuthenticated,
     rewardsData,
-    account,
   } = usePreLaunchAirdrop();
->>>>>>> c404f719
+  const [displayModal, setDisplayModal] = useState(true);
 
   let activePageComponent: JSX.Element;
   switch (activePageFlow) {
@@ -46,7 +39,7 @@
           isDiscordAuthenticated={isDiscordAuthenticated}
           discordLoginHandler={discordLoginHandler}
           discordLogoutHandler={discordLogoutHandler}
-          connectWalletHandler={connectWallet}
+          connectWalletHandler={connectWalletHandler}
           isConnected={isConnected}
           airdropDetailsLinkHandler={switchToInfo}
           account={account}
@@ -77,7 +70,7 @@
         connectWalletHandler={connectWalletHandler}
         displayModal={displayModal}
         exitModalHandler={() => setDisplayModal(false)}
-        address={account?.address}
+        address={account}
       />
     </>
   );
