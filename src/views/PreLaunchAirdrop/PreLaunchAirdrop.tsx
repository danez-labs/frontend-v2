import Footer from "components/Footer";
import { TitleSection } from "./components";
import { ReactComponent as DiscordIcon } from "assets/icons/plaap/discord.svg";
import { ReactComponent as MoneyIcon } from "assets/icons/plaap/money.svg";
import { ReactComponent as TravellerIcon } from "assets/icons/plaap/traveller.svg";
import { ReactComponent as BridgeIcon } from "assets/icons/plaap/bridge.svg";

import {
  BackgroundLayer,
  CardTableWrapper,
  CardWrapper,
  ContentWrapper,
  Wrapper,
} from "./PreLaunchAirdrop.styles";
import AirdropCard from "./components/AirdropCard";
import usePreLaunchAirdrop from "./usePreLaunchAirdrop";
import TravellerFlow from "./components/TravellerFlow";
const PreLaunchAirdrop = () => {
  const { showTravellerFlow } = usePreLaunchAirdrop();
  return (
    <Wrapper>
      <BackgroundLayer />
<<<<<<< HEAD
      <ContentWrapper>
        <TitleSection />
        <CardTableWrapper>
          <CardWrapper>
            <AirdropCard
              title="Bridge Traveler Program"
              description="Have you bridged before but have yet to use Across? Connect your wallet to check if you’re eligible for an airdrop through the Bridge Traveler Program."
              Icon={TravellerIcon}
              check="undetermined"
            />
            <AirdropCard
              title="Early Bridge User"
              description="Users who bridge assets on Across before the Across Referral Program launch (July 18th, 2022) may be eligible for the $ACX airdrop."
              Icon={BridgeIcon}
              check="undetermined"
            />
          </CardWrapper>
          <CardWrapper>
            <AirdropCard
              title="Community Member"
              description="Community members can check eligibility for the ACX airdrop by connecting their Discord account. Connected members can link an Ethereum wallet to claim the airdrop."
              Icon={DiscordIcon}
              check="undetermined"
            />
            <AirdropCard
              title="Liquidity Provider"
              description="Liquidity providers who pool ETH, USDC, WBTC, and DAI into Across protocol before the token launch may be eligible for the $ACX airdrop."
              Icon={MoneyIcon}
              check="undetermined"
            />
          </CardWrapper>
        </CardTableWrapper>
      </ContentWrapper>
=======

      {!showTravellerFlow && (
        <ContentWrapper>
          <TitleSection />
          <TestDiv>
            <AirdropCard
              Icon={TestIcon}
              check={"undetermined"}
              title="Across Community Member"
              description="Community members can check eligibility for the ACX airdrop by connecting their Discord account to an Ethereum wallet."
            />
            <AirdropCard
              Icon={TestIcon}
              check={"undetermined"}
              title="Across Liquidity Provider"
              description="Community members can check eligibility for the ACX airdrop by connecting their Discord account to an Ethereum wallet."
              externalLink="/"
            />
            <AirdropCard
              Icon={TestIcon}
              check={"eligible"}
              title="Across Community Member"
              description="Community members can check eligibility for the ACX airdrop by connecting their Discord account to an Ethereum wallet."
            />
            <AirdropCard
              Icon={TestIcon}
              check={"ineligible"}
              title="Across Community Member"
              description="Community members can check eligibility for the ACX airdrop by connecting their Discord account to an Ethereum wallet."
            />
            <AirdropCard
              Icon={TestIcon}
              title="Across Community Member"
              description="Community members can check eligibility for the ACX airdrop by connecting their Discord account to an Ethereum wallet."
            />
          </TestDiv>
        </ContentWrapper>
      )}
      {showTravellerFlow && (
        <ContentWrapper>
          <TravellerFlow />
        </ContentWrapper>
      )}
>>>>>>> 4aa568b9
      <Footer />
    </Wrapper>
  );
};

export default PreLaunchAirdrop;<|MERGE_RESOLUTION|>--- conflicted
+++ resolved
@@ -20,77 +20,39 @@
   return (
     <Wrapper>
       <BackgroundLayer />
-<<<<<<< HEAD
-      <ContentWrapper>
-        <TitleSection />
-        <CardTableWrapper>
-          <CardWrapper>
-            <AirdropCard
-              title="Bridge Traveler Program"
-              description="Have you bridged before but have yet to use Across? Connect your wallet to check if you’re eligible for an airdrop through the Bridge Traveler Program."
-              Icon={TravellerIcon}
-              check="undetermined"
-            />
-            <AirdropCard
-              title="Early Bridge User"
-              description="Users who bridge assets on Across before the Across Referral Program launch (July 18th, 2022) may be eligible for the $ACX airdrop."
-              Icon={BridgeIcon}
-              check="undetermined"
-            />
-          </CardWrapper>
-          <CardWrapper>
-            <AirdropCard
-              title="Community Member"
-              description="Community members can check eligibility for the ACX airdrop by connecting their Discord account. Connected members can link an Ethereum wallet to claim the airdrop."
-              Icon={DiscordIcon}
-              check="undetermined"
-            />
-            <AirdropCard
-              title="Liquidity Provider"
-              description="Liquidity providers who pool ETH, USDC, WBTC, and DAI into Across protocol before the token launch may be eligible for the $ACX airdrop."
-              Icon={MoneyIcon}
-              check="undetermined"
-            />
-          </CardWrapper>
-        </CardTableWrapper>
-      </ContentWrapper>
-=======
-
       {!showTravellerFlow && (
         <ContentWrapper>
           <TitleSection />
-          <TestDiv>
-            <AirdropCard
-              Icon={TestIcon}
-              check={"undetermined"}
-              title="Across Community Member"
-              description="Community members can check eligibility for the ACX airdrop by connecting their Discord account to an Ethereum wallet."
-            />
-            <AirdropCard
-              Icon={TestIcon}
-              check={"undetermined"}
-              title="Across Liquidity Provider"
-              description="Community members can check eligibility for the ACX airdrop by connecting their Discord account to an Ethereum wallet."
-              externalLink="/"
-            />
-            <AirdropCard
-              Icon={TestIcon}
-              check={"eligible"}
-              title="Across Community Member"
-              description="Community members can check eligibility for the ACX airdrop by connecting their Discord account to an Ethereum wallet."
-            />
-            <AirdropCard
-              Icon={TestIcon}
-              check={"ineligible"}
-              title="Across Community Member"
-              description="Community members can check eligibility for the ACX airdrop by connecting their Discord account to an Ethereum wallet."
-            />
-            <AirdropCard
-              Icon={TestIcon}
-              title="Across Community Member"
-              description="Community members can check eligibility for the ACX airdrop by connecting their Discord account to an Ethereum wallet."
-            />
-          </TestDiv>
+          <CardTableWrapper>
+            <CardWrapper>
+              <AirdropCard
+                title="Bridge Traveler Program"
+                description="Have you bridged before but have yet to use Across? Connect your wallet to check if you’re eligible for an airdrop through the Bridge Traveler Program."
+                Icon={TravellerIcon}
+                check="undetermined"
+              />
+              <AirdropCard
+                title="Early Bridge User"
+                description="Users who bridge assets on Across before the Across Referral Program launch (July 18th, 2022) may be eligible for the $ACX airdrop."
+                Icon={BridgeIcon}
+                check="undetermined"
+              />
+            </CardWrapper>
+            <CardWrapper>
+              <AirdropCard
+                title="Community Member"
+                description="Community members can check eligibility for the ACX airdrop by connecting their Discord account. Connected members can link an Ethereum wallet to claim the airdrop."
+                Icon={DiscordIcon}
+                check="undetermined"
+              />
+              <AirdropCard
+                title="Liquidity Provider"
+                description="Liquidity providers who pool ETH, USDC, WBTC, and DAI into Across protocol before the token launch may be eligible for the $ACX airdrop."
+                Icon={MoneyIcon}
+                check="undetermined"
+              />
+            </CardWrapper>
+          </CardTableWrapper>
         </ContentWrapper>
       )}
       {showTravellerFlow && (
@@ -98,7 +60,6 @@
           <TravellerFlow />
         </ContentWrapper>
       )}
->>>>>>> 4aa568b9
       <Footer />
     </Wrapper>
   );
