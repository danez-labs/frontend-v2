--- conflicted
+++ resolved
@@ -11,20 +11,16 @@
 import { SplashFlow } from "./components/SplashFlow";
 import { MoreInfoFlow } from "./components/MoreInfoFlow";
 const PreLaunchAirdrop = () => {
-<<<<<<< HEAD
   const {
     activePageFlow,
-    switchToEligibility,
+    switchToSplash,
+    switchToInfo,
     isConnected,
     connectWallet,
     discordLoginHandler,
     discordLogoutHandler,
     isDiscordAuthenticated,
   } = usePreLaunchAirdrop();
-=======
-  const { activePageFlow, switchToSplash, switchToInfo } =
-    usePreLaunchAirdrop();
->>>>>>> dafd5867
 
   let activePageComponent: JSX.Element;
   switch (activePageFlow) {
@@ -33,18 +29,14 @@
       break;
     case "splash":
       activePageComponent = (
-<<<<<<< HEAD
         <SplashFlow
           isDiscordAuthenticated={isDiscordAuthenticated}
           discordLoginHandler={discordLoginHandler}
           discordLogoutHandler={discordLogoutHandler}
           connectWalletHandler={connectWallet}
           isConnected={isConnected}
-          eligibilityLinkHandler={switchToEligibility}
+          eligibilityLinkHandler={switchToInfo}
         />
-=======
-        <SplashFlow airdropDetailsLinkHandler={switchToInfo} />
->>>>>>> dafd5867
       );
       break;
     case "info":
