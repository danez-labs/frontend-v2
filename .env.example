#########################
### REQUIRED ENV VARS ###
#########################

# An Infura ID used to set up providers. See https://docs.infura.io/infura/.
REACT_APP_PUBLIC_INFURA_ID=

# Blocknative Onboard API key. See https://www.blocknative.com/onboard.
REACT_APP_PUBLIC_ONBOARD_API_KEY=

# Url for the Rewards view API
# E.g. https://api.across.to
REACT_APP_REWARDS_API_URL=

# Custom provider for Polygon node due to poor performance of default Infura provider.
# E.g. https://polygon-mainnet.g.alchemy.com/v2/YOUR-API-KEY
REACT_APP_CHAIN_137_PROVIDER_URL=

# Custom provider for Arbitrum node due to poor performance of default Infura provider.
# E.g. https://arbitrum-mainnet.g.alchemy.com/v2/YOUR-API-KEY
REACT_APP_CHAIN_42161_PROVIDER_URL=

#########################
### OPTIONAL ENV VARS ###
#########################

# Chain ID where HubPool contract is deployed. Default 1.
REACT_APP_HUBPOOL_CHAINID=

# How many confirms before we consider transaction mined.
REACT_APP_CONFIRMATIONS=

# Additional gas price to add to ensure enough buffer when sending max eth tx, specify in gwei.
REACT_APP_GAS_PRICE_BUFFER=

# Default gas price estimate when no online estimate is available, specify in gwei.
REACT_APP_DEFAULT_GAS_PRICE=

# how frequently to update gas prices in MS, used for estimating adding liquidity when maxing eth. Default 30000 (30 sec).
REACT_APP_UPDATE_GAS_INTERVAL_MS=

# Displays a maintenance banner and disables the AddLiquidityForm in the Pool view.
REACT_APP_DISABLE_DEPOSITS=

# Display React-Query dev tools if set to `true`.
REACT_APP_ENABLE_REACT_QUERY_DEV_TOOLS=

# Enable matomo by setting the matomo url, app will ignore events if not defined.
REACT_APP_MATOMO_URL=

# Warns user to check liquidity on V1 on Pool tab when set to `true`.
REACT_APP_MIGRATION_POOL_V2_WARNING=

# Set to 1 (or any value) to enable debug logs. Leave undefined to disable logs.
REACT_APP_DEBUG=

# How quickly to poll blocks on chain, default 30 seconds if not supplied.
REACT_APP_DEFAULT_BLOCK_POLLING_INTERVAL_S=

# The flat percentage fee that users should pay relayers for their capital. Value of 1 = 1%.
REACT_APP_FLAT_RELAY_CAPITAL_FEE=

# Show rewards banner warning on /rewards page if set to `true`.
REACT_APP_REWARDS_BANNER_WARNING= 

# Define Hardhat Infura ID for testing
HARDHAT_INFURA_ID= 

# Define a configurable message to display to users in environment.
REACT_APP_GENERAL_MAINTENANCE_MESSAGE="Message to display in top banner."

# Publish to Storybook manually by adding the frontend-v2 chromatic project id
CHROMATIC_PROJECT_TOKEN= 

# Disable bridge send transactions in UI and show an error when this is set to `true`.
REACT_APP_BRIDGE_DISABLED= 

<<<<<<< HEAD
# Disable and mock the serverless API. Note: for testing purposes
REACT_APP_MOCK_SERVERLESS=
=======
# JSON string with format: {[chainId]: numberInMinutes}, eg: { "1": 2, "10": 2, "137": 2, "288": 2, "42161": 2 }
REACT_APP_DEPOSIT_DELAY=
>>>>>>> 22f43e5e
<|MERGE_RESOLUTION|>--- conflicted
+++ resolved
@@ -75,10 +75,8 @@
 # Disable bridge send transactions in UI and show an error when this is set to `true`.
 REACT_APP_BRIDGE_DISABLED= 
 
-<<<<<<< HEAD
 # Disable and mock the serverless API. Note: for testing purposes
 REACT_APP_MOCK_SERVERLESS=
-=======
+
 # JSON string with format: {[chainId]: numberInMinutes}, eg: { "1": 2, "10": 2, "137": 2, "288": 2, "42161": 2 }
-REACT_APP_DEPOSIT_DELAY=
->>>>>>> 22f43e5e
+REACT_APP_DEPOSIT_DELAY=