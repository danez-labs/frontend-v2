import {
  HubPool__factory,
  ERC20__factory,
  SpokePool__factory,
  SpokePool,
} from "@across-protocol/contracts-v2";
import axios from "axios";
import * as sdk from "@across-protocol/sdk-v2";
import { BigNumber, ethers, providers, utils } from "ethers";
import { Log, Logging } from "@google-cloud/logging";
import { define, StructError } from "superstruct";
import enabledMainnetRoutesAsJson from "../src/data/routes_1_0xc186fA914353c44b2E33eBE05f21846F1048bEda.json";
import enabledGoerliRoutesAsJson from "../src/data/routes_5_0xA44A832B994f796452e4FaF191a041F791AD8A0A.json";

import { maxRelayFeePct, relayerFeeCapitalCostConfig } from "./_constants";
import { StaticJsonRpcProvider } from "@ethersproject/providers";
import QueryBase from "@across-protocol/sdk-v2/dist/relayFeeCalculator/chain-queries/baseQuery";
import { VercelResponse } from "@vercel/node";

type LoggingUtility = sdk.relayFeeCalculator.Logger;

const {
  REACT_APP_HUBPOOL_CHAINID,
  REACT_APP_PUBLIC_INFURA_ID,
  REACT_APP_COINGECKO_PRO_API_KEY,
  REACT_APP_GOOGLE_SERVICE_ACCOUNT,
  VERCEL_ENV,
  GAS_MARKUP,
  DISABLE_DEBUG_LOGS,
} = process.env;

const GOOGLE_SERVICE_ACCOUNT = REACT_APP_GOOGLE_SERVICE_ACCOUNT
  ? JSON.parse(REACT_APP_GOOGLE_SERVICE_ACCOUNT)
  : {};

export const gasMarkup = GAS_MARKUP ? JSON.parse(GAS_MARKUP) : {};
// Default to no markup.
export const DEFAULT_GAS_MARKUP = 0;

// Don't permit HUP_POOL_CHAIN_ID=0
export const HUP_POOL_CHAIN_ID = Number(REACT_APP_HUBPOOL_CHAINID || 1);

// Permit REACT_APP_FLAT_RELAY_CAPITAL_FEE=0
export const FLAT_RELAY_CAPITAL_FEE = Number(
  process.env.REACT_APP_FLAT_RELAY_CAPITAL_FEE ?? 0.03
); // 0.03%

export const ENABLED_ROUTES =
  HUP_POOL_CHAIN_ID === 1
    ? enabledMainnetRoutesAsJson
    : enabledGoerliRoutesAsJson;

/**
 * Writes a log using the google cloud logging utility
 * @param gcpLogger A defined google cloud logging instance
 * @param severity A string opcode for severity
 * @param data an arbitrary data input that will be logged to the cloud utility
 */
export const log = (
  gcpLogger: Log,
  severity: "DEBUG" | "INFO" | "WARN" | "ERROR",
  data: LogType
) => {
  if (DISABLE_DEBUG_LOGS === "true" && severity === "DEBUG") {
    console.log(data);
    return;
  }
  // JSON.stringify(error) returns "{}", to mitigate we replace the error with
  // a custom object that contains the error message and stack.
  const dataWithReplacedError = data.error
    ? {
        ...data,
        error: {
          message: data.error?.message,
          stack: data.error?.stack,
        },
      }
    : data;
  let message = JSON.stringify(dataWithReplacedError, null, 4);
  // Fire and forget. we don't wait for this to finish.
  gcpLogger
    .write(
      gcpLogger.entry(
        {
          resource: {
            type: "global",
          },
          severity: severity,
        },
        message
      )
    )
    .catch((error: Error) => {
      // Ensure API doesn't fail if logging to GCP fails.
      sdk.relayFeeCalculator.DEFAULT_LOGGER.error({
        at: "GCP logger",
        message: "Failed to log to GCP",
        error,
        data,
      });
    });
};

type LogType = any;
// Singleton logger so we don't create multiple.
let logger: LoggingUtility;
/**
 * Resolves a logging utility to be used. This instance caches its responses
 * @returns A valid Logging utility that can be used throughout the runtime
 */
export const getLogger = (): LoggingUtility => {
  // Use the default logger which logs to console if no GCP service account is configured.
  if (Object.keys(GOOGLE_SERVICE_ACCOUNT).length === 0) {
    logger = sdk.relayFeeCalculator.DEFAULT_LOGGER;
  }

  if (!logger) {
    const gcpLogger = new Logging({
      projectId: GOOGLE_SERVICE_ACCOUNT.project_id,
      credentials: {
        client_email: GOOGLE_SERVICE_ACCOUNT.client_email,
        private_key: GOOGLE_SERVICE_ACCOUNT.private_key,
      },
    }).log(VERCEL_ENV ?? "", { removeCircular: true });
    logger = {
      debug: (data: LogType) => log(gcpLogger, "DEBUG", data),
      info: (data: LogType) => log(gcpLogger, "INFO", data),
      warn: (data: LogType) => log(gcpLogger, "WARN", data),
      error: (data: LogType) => log(gcpLogger, "ERROR", data),
    };
  }
  return logger;
};

/**
 * Resolves the current vercel endpoint dynamically
 * @returns A valid URL of the current endpoint in vercel
 */
export const resolveVercelEndpoint = () => {
  const url = process.env.VERCEL_URL ?? "across.to";
  const env = process.env.VERCEL_ENV ?? "development";
  switch (env) {
    case "preview":
    case "production":
      return `https://${url}`;
    case "development":
    default:
      return `http://localhost:3000`;
  }
};

export const getTokenDetails = async (
  provider: providers.Provider,
  l1Token?: string,
  l2Token?: string,
  chainId?: string
) => {
  const hubPool = HubPool__factory.connect(
    ENABLED_ROUTES.hubPoolAddress,
    provider
  );

  // 2 queries: treating the token as the l1Token or treating the token as the L2 token.
  const l2TokenFilter = hubPool.filters.SetPoolRebalanceRoute(
    undefined,
    l1Token,
    l2Token
  );

  // Filter events by chainId.
  const events = (await hubPool.queryFilter(l2TokenFilter, 0, "latest")).filter(
    (event) => !chainId || event.args.destinationChainId.toString() === chainId
  );

  if (events.length === 0) throw new InputError("No whitelisted token found");

  // Sorting from most recent to oldest.
  events.sort((a, b) => {
    if (b.blockNumber !== a.blockNumber) return b.blockNumber - a.blockNumber;
    if (b.transactionIndex !== a.transactionIndex)
      return b.transactionIndex - a.transactionIndex;
    return b.logIndex - a.logIndex;
  });

  const event = events[0];

  return {
    hubPool,
    chainId: event.args.destinationChainId.toNumber(),
    l1Token: event.args.l1Token,
    l2Token: event.args.destinationToken,
  };
};

export class InputError extends Error {}

/**
 * Resolves an Infura provider given the name of the ETH network
 * @param nameOrChainId The name of an ethereum network
 * @returns A valid Ethers RPC provider
 */
<<<<<<< HEAD
export const infuraProvider = (name: string) => {
  const url = `https://${name}.infura.io/v3/${REACT_APP_PUBLIC_INFURA_ID}`;
=======
export const infuraProvider = (nameOrChainId: providers.Networkish) => {
  const url = new ethers.providers.InfuraProvider(
    nameOrChainId,
    REACT_APP_PUBLIC_INFURA_ID
  ).connection.url;
>>>>>>> 53b08b58
  return new ethers.providers.StaticJsonRpcProvider(url);
};

/**
 * Resolves a fixed Static RPC provider
 * @returns A valid Boba Provider that can be used to query the Boba blockchain
 */
export const bobaProvider = (): providers.StaticJsonRpcProvider =>
  new ethers.providers.StaticJsonRpcProvider("https://mainnet.boba.network");

/**
 * Resolves a fixed Static RPC provider if an override url has been specified.
 * @returns A provider or undefined if an override was not specified.
 */
export const overrideProvider = (
  chainId: string
): providers.StaticJsonRpcProvider | undefined => {
  const url = process.env[`OVERRIDE_PROVIDER_${chainId}`];
  if (url) {
    return new ethers.providers.StaticJsonRpcProvider(url);
  } else {
    return undefined;
  }
};

/**
 * Generates a fixed HubPoolClientConfig object
 * @returns A fixed constant
 */
export const makeHubPoolClientConfig = (chainId = 1) => {
  return {
    1: {
      chainId: 1,
      hubPoolAddress: "0xc186fA914353c44b2E33eBE05f21846F1048bEda",
      wethAddress:
        sdk.constants.TOKEN_SYMBOLS_MAP.WETH.addresses[
          sdk.constants.CHAIN_IDs.MAINNET
        ],
      configStoreAddress: "0x3B03509645713718B78951126E0A6de6f10043f5",
      acceleratingDistributorAddress:
        "0x9040e41eF5E8b281535a96D9a48aCb8cfaBD9a48",
      merkleDistributorAddress: "0xE50b2cEAC4f60E840Ae513924033E753e2366487",
    },
    5: {
      chainId: 5,
      hubPoolAddress: "0x0e2817C49698cc0874204AeDf7c72Be2Bb7fCD5d",
      wethAddress:
        sdk.constants.TOKEN_SYMBOLS_MAP.WETH.addresses[
          sdk.constants.CHAIN_IDs.GOERLI
        ],
      configStoreAddress: "0x3215e3C91f87081757d0c41EF0CB77738123Be83",
      acceleratingDistributorAddress:
        "0xA59CE9FDFf8a0915926C2AF021d54E58f9B207CC",
      merkleDistributorAddress: "0xF633b72A4C2Fb73b77A379bf72864A825aD35b6D",
    },
  }[chainId] as {
    chainId: number;
    hubPoolAddress: string;
    wethAddress: string;
    configStoreAddress: string;
    acceleratingDistributorAddress: string;
    merkleDistributorAddress: string;
  };
};

/**
 * Resolves the current HubPoolClient
 * @returns A HubPool client that can query the blockchain
 */
export const getHubPoolClient = () => {
  const hubPoolConfig = makeHubPoolClientConfig(HUP_POOL_CHAIN_ID);
  return new sdk.pool.Client(
    hubPoolConfig,
    {
      provider: infuraProvider(HUP_POOL_CHAIN_ID),
    },
    (_, __) => {} // Dummy function that does nothing and is needed to construct this client.
  );
};

// Note: this address is used as the from address for simulated relay transactions on Optimism and Arbitrum since
// gas estimates require a live estimate and not a pre-configured gas amount. This address should be pre-loaded with
// a USDC approval for the _current_ spoke pools on Optimism (0xa420b2d1c0841415A695b81E5B867BCD07Dff8C9) and Arbitrum
// (0xB88690461dDbaB6f04Dfad7df66B7725942FEb9C). It also has a small amount of USDC ($0.10) used for estimations.
// If this address lacks either of these, estimations will fail and relays to optimism and arbitrum will hang when
// estimating gas. Defaults to 0x893d0d70ad97717052e3aa8903d9615804167759 so the app can technically run without this.
export const dummyFromAddress =
  process.env.REACT_APP_DUMMY_FROM_ADDRESS ||
  "0x893d0d70ad97717052e3aa8903d9615804167759";

export const getGasMarkup = (chainId: string | number) => {
  return gasMarkup[chainId] ?? DEFAULT_GAS_MARKUP;
};

export const providerForChain: {
  [chainId: number]: ethers.providers.StaticJsonRpcProvider;
} = {
  1: infuraProvider(1),
  10: infuraProvider(10),
  137: infuraProvider(137),
  288: bobaProvider(),
  42161: infuraProvider(42161),
};
export const queries: Record<number, () => QueryBase> = {
  1: () =>
    new sdk.relayFeeCalculator.EthereumQueries(
      providerForChain[1],
      undefined,
      undefined,
      undefined,
      undefined,
      REACT_APP_COINGECKO_PRO_API_KEY,
      getLogger(),
      getGasMarkup(1)
    ),
  10: () =>
    new sdk.relayFeeCalculator.OptimismQueries(
      providerForChain[10],
      undefined,
      undefined,
      undefined,
      undefined,
      REACT_APP_COINGECKO_PRO_API_KEY,
      getLogger(),
      getGasMarkup(10)
    ),
  137: () =>
    new sdk.relayFeeCalculator.PolygonQueries(
      providerForChain[137],
      undefined,
      undefined,
      undefined,
      undefined,
      REACT_APP_COINGECKO_PRO_API_KEY,
      getLogger(),
      getGasMarkup(137)
    ),
  288: () =>
    new sdk.relayFeeCalculator.BobaQueries(
      providerForChain[288],
      undefined,
      undefined,
      undefined,
      undefined,
      REACT_APP_COINGECKO_PRO_API_KEY,
      getLogger(),
      getGasMarkup(288)
    ),
  42161: () =>
    new sdk.relayFeeCalculator.ArbitrumQueries(
      providerForChain[42161],
      undefined,
      undefined,
      undefined,
      undefined,
      REACT_APP_COINGECKO_PRO_API_KEY,
      getLogger(),
      getGasMarkup(42161)
    ),
};

/**
 * Retrieves an isntance of the Across SDK RelayFeeCalculator
 * @param destinationChainId The destination chain that a bridge operation will transfer to
 * @returns An instance of the `RelayFeeCalculator` for the specific chain specified by `destinationChainId`
 */
export const getRelayerFeeCalculator = (destinationChainId: number) => {
  const queryFn = queries[destinationChainId];
  if (queryFn === undefined) {
    throw new InputError(`Invalid destination chain Id: ${destinationChainId}`);
  }

  const relayerFeeCalculatorConfig = {
    feeLimitPercent: maxRelayFeePct * 100,
    capitalCostsPercent: FLAT_RELAY_CAPITAL_FEE, // This is set same way in ./src/utils/bridge.ts
    queries: queryFn(),
    capitalCostsConfig: relayerFeeCapitalCostConfig,
  };
<<<<<<< HEAD
=======
  if (relayerFeeCalculatorConfig.feeLimitPercent < 1)
    throw new Error(
      "Setting fee limit % < 1% will produce nonsensical relay fee details"
    );
>>>>>>> 53b08b58
  return new sdk.relayFeeCalculator.RelayFeeCalculator(
    relayerFeeCalculatorConfig,
    logger
  );
};

/**
 * Resolves a tokenAddress to a given textual symbol
 * @param tokenAddress The token address to convert into a symbol
 * @returns A corresponding symbol to the given `tokenAddress`
 */
export const getTokenSymbol = (tokenAddress: string): string => {
  const symbol = Object.entries(sdk.constants.TOKEN_SYMBOLS_MAP)?.find(
    ([_symbol, { addresses }]) =>
      addresses[sdk.constants.CHAIN_IDs.MAINNET].toLowerCase() ===
      tokenAddress.toLowerCase()
  )?.[0];
  if (!symbol) {
    throw new InputError("Token address provided was not whitelisted.");
  }
  return symbol;
};

/**
 * Retrieves the results of the `relayFeeCalculator` SDK function: `relayerFeeDetails`
 * @param l1Token A valid L1 ERC-20 token address
 * @param amount  The amount of funds that are requesting to be transferred
 * @param destinationChainId The destination chain that this token will be transferred to
 * @param tokenPrice An optional overred price to prevent the SDK from creating its own call
 * @returns The a promise to the relayer fee for the given `amount` of transferring `l1Token` to `destinationChainId`
 */
export const getRelayerFeeDetails = (
  l1Token: string,
  amount: sdk.utils.BigNumberish,
  originChainId: number,
  destinationChainId: number,
  tokenPrice?: number
): Promise<sdk.relayFeeCalculator.RelayerFeeDetails> => {
  const tokenSymbol = getTokenSymbol(l1Token);
  const relayFeeCalculator = getRelayerFeeCalculator(destinationChainId);
  return relayFeeCalculator.relayerFeeDetails(
    amount,
    tokenSymbol,
    tokenPrice,
    originChainId?.toString(),
    destinationChainId.toString()
  );
};

/**
 * Creates an HTTP call to the `/api/coingecko` endpoint to resolve a CoinGecko price
 * @param l1Token The ERC20 token address of the coin to find the cached price of
 * @returns The price of the `l1Token` token.
 */
<<<<<<< HEAD
export const getCachedTokenPrice = async (l1Token: string): Promise<number> => {
=======
export const getCachedTokenPrice = async (
  l1Token: string,
  baseCurrency: string = "eth"
): Promise<number> => {
>>>>>>> 53b08b58
  return Number(
    (
      await axios(`${resolveVercelEndpoint()}/api/coingecko`, {
        params: { l1Token, baseCurrency },
      })
    ).data.price
  );
};

export const providerCache: Record<string, StaticJsonRpcProvider> = {};

/**
 * Generates a relevant provider for the given input chainId
 * @param _chainId A valid chain identifier where an AcrossV2 contract is deployed
 * @returns A provider object to query the requested blockchain
 */
export const getProvider = (_chainId: number): providers.Provider => {
  const chainId = _chainId.toString();
  if (!providerCache[chainId]) {
    const override = overrideProvider(chainId);
    if (override) {
      providerCache[chainId] = override;
    } else {
      providerCache[chainId] = providerForChain[_chainId];
    }
  }
  return providerCache[chainId];
};

/**
 * Generates a relevant SpokePool given the input chain ID
 * @param _chainId A valid chain Id that corresponds to an available AcrossV2 Spoke Pool
 * @returns The corresponding SpokePool for the given `_chainId`
 */
export const getSpokePool = (_chainId: number): SpokePool => {
  const chainId = _chainId.toString();
  const provider = getProvider(_chainId);
  switch (chainId.toString()) {
    case "1":
      return SpokePool__factory.connect(
        "0x4D9079Bb4165aeb4084c526a32695dCfd2F77381",
        provider
      );
    case "10":
      return SpokePool__factory.connect(
        "0xa420b2d1c0841415A695b81E5B867BCD07Dff8C9",
        provider
      );
    case "137":
      return SpokePool__factory.connect(
        "0x69B5c72837769eF1e7C164Abc6515DcFf217F920",
        provider
      );
    case "288":
      return SpokePool__factory.connect(
        "0xBbc6009fEfFc27ce705322832Cb2068F8C1e0A58",
        provider
      );
    case "42161":
      return SpokePool__factory.connect(
        "0xB88690461dDbaB6f04Dfad7df66B7725942FEb9C",
        provider
      );
    default:
      throw new Error(`Invalid chainId provided: ${chainId}`);
  }
};

/**
 * Determines if a given route is enabled to support an AcrossV2 bridge
 * @param fromChainId The chain id of the origin bridge action
 * @param toChainId The chain id of the destination bridge action.
 * @param fromToken The originating token address. Note: is a valid ERC-20 address
 * @returns A boolean representing if a route with these parameters is available
 */
export const isRouteEnabled = (
  fromChainId: number,
  toChainId: number,
  fromToken: string
): boolean => {
  const enabled = ENABLED_ROUTES.routes.some(
    ({ fromTokenAddress, fromChain, toChain }) =>
      fromChainId === fromChain &&
      toChainId === toChain &&
      fromToken.toLowerCase() === fromTokenAddress.toLowerCase()
  );
  return enabled;
};

/**
 * Resolves the balance of a given ERC20 token at a provided address
 * @param chainId The blockchain Id to query against
 * @param token The valid ERC20 token address on the given `chainId`
 * @param account A valid Web3 wallet address
 * @param blockTag A blockTag to specify a historical balance date
 * @returns A promise that resolves to the BigNumber of the balance
 */
export const getBalance = (
  chainId: string | number,
  token: string,
  account: string,
  blockTag: number | "latest" = "latest"
): Promise<BigNumber> => {
  return ERC20__factory.connect(token, getProvider(Number(chainId))).balanceOf(
    account,
    { blockTag }
  );
};

/**
 * Finds the largest number in an array of `BigNumber` values
 * @param arr The array to find the largest number
 * @returns The largest bigNumber
 */
export const maxBN = (...arr: BigNumber[]): BigNumber => {
  return [...arr].sort((a, b) => {
    if (b.gt(a)) return 1;
    if (a.gt(b)) return -1;
    return 0;
  })[0];
};

/**
 * Finds the smallest number in an array of `BigNumber` values
 * @param arr The array to find the smallest number
 * @returns The Smallest bigNumber
 */
export const minBN = (...arr: BigNumber[]): BigNumber => {
  return [...arr].sort((a, b) => {
    if (a.gt(b)) return 1;
    if (b.gt(a)) return -1;
    return 0;
  })[0];
};

/**
 * Performs an O(n) time filter-then-map
 * @param array array An array of elements to apply this transform
 * @param filterFn A function which resolves a boolean. A true return will appear in the final output array
 * @param mappingFn A function to transform an array element into the mapping
 * @returns A copy of the `array`, but filtered and mapped
 */
export function applyFilterMap<InputType, MapType>(
  array: InputType[],
  filterFn: (arg: InputType) => boolean,
  mappingFn: (arg: InputType) => MapType
): MapType[] {
  return array.reduce((accumulator: MapType[], currentValue: InputType) => {
    if (filterFn(currentValue)) {
      accumulator.push(mappingFn(currentValue));
    }
    return accumulator;
  }, []);
}

/**
 * Performs a filter after amapping operation in O(n) time
 * @param array array An array of elements to apply this transform
 * @param filterFn A function which resolves a boolean. A true return will appear in the final output array
 * @param mappingFn A function to transform an array element into the mapping
 * @param mapFirst If true, the element will be transformed prior to being filtered
 * @returns A copy of the `array`, but filtered and mapped
 */
export function applyMapFilter<InputType, MapType>(
  array: InputType[],
  filterFn: (arg: MapType) => boolean,
  mappingFn: (arg: InputType) => MapType
) {
  return array.reduce((accumulator: MapType[], currentValue: InputType) => {
    const currentValueMapping = mappingFn(currentValue);
    if (filterFn(currentValueMapping)) {
      accumulator.push(currentValueMapping);
    }
    return accumulator;
  }, []);
}

/**
 * Handles the recurring case of error handling
 * @param endpoint A string numeric to indicate to the logging utility where this error occurs
 * @param response A VercelResponse object that is used to interract with the returning reponse
 * @param logger A logging utility to write to a cloud logging provider
 * @param error The error that will be returned to the user
 * @returns The `response` input with a status/send sent. Note: using this object again will cause an exception
 */
export function handleErrorCondition(
  endpoint: string,
  response: VercelResponse,
  logger: LoggingUtility,
  error: unknown
): VercelResponse {
  if (!(error instanceof Error)) {
    return response.status(500).send("Error could not be defined.");
  }
  let status: number;
  if (error instanceof InputError || error instanceof StructError) {
    logger.warn({ at: endpoint, message: "400 input error", error });
    status = 400;
  } else {
    logger.error({ at: endpoint, message: "500 server error", error });
    status = 500;
  }
  return response.status(status).send(error.message);
}

/* ------------------------- superstruct validators ------------------------- */

export function parsableBigNumberString() {
  return define<string>("parsableBigNumberString", (value) => {
    try {
      BigNumber.from(value);
      return true;
    } catch (error) {
      return false;
    }
  });
}

export function validAddress() {
  return define<string>("validAddress", (value) =>
    utils.isAddress(value as string)
  );
}

export function positiveIntStr() {
  return define<string>("positiveIntStr", (value) => {
    return Number.isInteger(Number(value)) && Number(value) > 0;
  });
}

export function boolStr() {
  return define<string>("boolStr", (value) => {
    return value === "true" || value === "false";
  });
}<|MERGE_RESOLUTION|>--- conflicted
+++ resolved
@@ -199,16 +199,8 @@
  * @param nameOrChainId The name of an ethereum network
  * @returns A valid Ethers RPC provider
  */
-<<<<<<< HEAD
 export const infuraProvider = (name: string) => {
   const url = `https://${name}.infura.io/v3/${REACT_APP_PUBLIC_INFURA_ID}`;
-=======
-export const infuraProvider = (nameOrChainId: providers.Networkish) => {
-  const url = new ethers.providers.InfuraProvider(
-    nameOrChainId,
-    REACT_APP_PUBLIC_INFURA_ID
-  ).connection.url;
->>>>>>> 53b08b58
   return new ethers.providers.StaticJsonRpcProvider(url);
 };
 
@@ -387,13 +379,6 @@
     queries: queryFn(),
     capitalCostsConfig: relayerFeeCapitalCostConfig,
   };
-<<<<<<< HEAD
-=======
-  if (relayerFeeCalculatorConfig.feeLimitPercent < 1)
-    throw new Error(
-      "Setting fee limit % < 1% will produce nonsensical relay fee details"
-    );
->>>>>>> 53b08b58
   return new sdk.relayFeeCalculator.RelayFeeCalculator(
     relayerFeeCalculatorConfig,
     logger
@@ -448,14 +433,7 @@
  * @param l1Token The ERC20 token address of the coin to find the cached price of
  * @returns The price of the `l1Token` token.
  */
-<<<<<<< HEAD
 export const getCachedTokenPrice = async (l1Token: string): Promise<number> => {
-=======
-export const getCachedTokenPrice = async (
-  l1Token: string,
-  baseCurrency: string = "eth"
-): Promise<number> => {
->>>>>>> 53b08b58
   return Number(
     (
       await axios(`${resolveVercelEndpoint()}/api/coingecko`, {
